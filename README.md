--- conflicted
+++ resolved
@@ -205,12 +205,6 @@
     -   `FLASK_ENV`: `development` or `production`.
     -   `FLASK_DEBUG`: `1` for debug mode.
 
-<<<<<<< HEAD
-<<<<<<< HEAD
-=======
-
-=======
->>>>>>> 1586f1a3
 ### Network Configuration and Access
 
 The application is designed with the following network assumptions when using the Docker Compose setup:
@@ -219,7 +213,6 @@
 *   **Local Area Network (LAN) Access:** If you access the frontend from another device on your LAN (e.g., `http://<host-ip-address>:3000`), the frontend will attempt to connect to the backend at `http://<host-ip-address>:6201`. This requires the host machine's firewall to allow incoming connections on port `6201` from other devices on the LAN.
 *   **Limitations:** This setup assumes the backend API is always reachable on the same hostname as the frontend, but on port `6201`. For more complex deployment scenarios (e.g., different domains/subdomains for frontend and backend, or API gateways), further configuration, potentially involving environment variables for the API base URL in the frontend build, would be necessary. The current Docker setup is primarily optimized for local development and straightforward LAN access.
 
->>>>>>> main
 ## Troubleshooting
 
 -   **Port Conflicts**: Ensure ports `3000`, `5173` (for dev), and `6201` are not in use by other applications. Use `docker compose down` to stop existing PDF3MD containers.
